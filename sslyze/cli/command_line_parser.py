from dataclasses import dataclass
from argparse import ArgumentParser
from pathlib import Path

from nassl.ssl_client import OpenSslFileTypeEnum
from typing import Set, List, Optional, Dict
from typing import Tuple

from sslyze.cli.command_line.server_string_parser import (
    InvalidServerStringError,
    CommandLineServerStringParser,
)
from sslyze.connection_helpers.opportunistic_tls_helpers import ProtocolWithOpportunisticTlsEnum
from sslyze.plugins import plugin_base
from sslyze.plugins.certificate_info.trust_stores.trust_store_repository import TrustStoresRepository
from sslyze.plugins.plugin_base import OptParseCliOption
from sslyze.plugins.scan_commands import ScanCommand, ScanCommandsRepository
from sslyze.scanner.models import ScanCommandsExtraArguments

from sslyze.server_setting import (
    HttpProxySettings,
    ServerNetworkLocation,
    ServerNetworkConfiguration,
    InvalidServerNetworkConfigurationError,
    ServerHostnameCouldNotBeResolved,
    ClientAuthenticationCredentials,
)


class CommandLineParsingError(Exception):

    PARSING_ERROR_FORMAT = "  Command line error: {0}\n  Use -h for help."

    def get_error_msg(self) -> str:
        return self.PARSING_ERROR_FORMAT.format(self)


# Not actually an error but makes handling trust store updates a lot easier
class TrustStoresUpdateCompleted(CommandLineParsingError):
    def get_error_msg(self) -> str:
        return "Trust stores successfully updated."


@dataclass(frozen=True)
class ParsedCommandLine:
    """The result of parsing a command line used to launch sslyze.
    """

    invalid_servers: List[InvalidServerStringError]

    # Servers to scan
    servers_to_scans: List[Tuple[ServerNetworkLocation, ServerNetworkConfiguration]]
    scan_commands: Set[ScanCommand]
    scan_commands_extra_arguments: ScanCommandsExtraArguments

    # Output settings
    json_path_out: Optional[Path]
    should_print_json_to_console: bool
    should_disable_console_output: bool

    # Network settings
    per_server_concurrent_connections_limit: Optional[int]
    concurrent_server_scans_limit: Optional[int]


_STARTTLS_PROTOCOL_DICT = {
    "smtp": ProtocolWithOpportunisticTlsEnum.SMTP,
    "xmpp": ProtocolWithOpportunisticTlsEnum.XMPP,
    "xmpp_server": ProtocolWithOpportunisticTlsEnum.XMPP_SERVER,
    "pop3": ProtocolWithOpportunisticTlsEnum.POP3,
    "imap": ProtocolWithOpportunisticTlsEnum.IMAP,
    "ftp": ProtocolWithOpportunisticTlsEnum.FTP,
    "ldap": ProtocolWithOpportunisticTlsEnum.LDAP,
    "rdp": ProtocolWithOpportunisticTlsEnum.RDP,
    "postgres": ProtocolWithOpportunisticTlsEnum.POSTGRES,
}


class CommandLineParser:
    # Defines what --regular means
    REGULAR_CMD = [
        "sslv2",
        "sslv3",
        "tlsv1",
        "tlsv1_1",
        "tlsv1_2",
        "tlsv1_3",
        "reneg",
        "resum",
        "certinfo",
        "hide_rejected_ciphers",
        "compression",
        "heartbleed",
        "openssl_ccs",
        "fallback",
        "robot",
        "elliptic_curves",
    ]

    def __init__(self, sslyze_version: str) -> None:
        """Generate SSLyze's command line parser.
        """
        self.aparser = ArgumentParser(prog="sslyze", description=f"SSLyze version {sslyze_version}")

        # Add generic command line options to the parser
        self._add_default_options()

        # Add plugin .ie scan command options to the parser
        scan_commands_group = self.aparser.add_argument_group("Scan commands")
        for scan_option in self._get_plugin_scan_commands():
            scan_commands_group.add_argument(
                f"--{scan_option.option}", help=scan_option.help, action=scan_option.action,
            )

        # Add the --regular command line parameter as a shortcut if possible
        self.aparser.add_argument(
            "--regular",
            action="store_true",
            dest=None,
            help=f"Regular HTTPS scan; shortcut for --{' --'.join(self.REGULAR_CMD)}",
        )

        self.aparser.add_argument(dest="target", default=[], nargs="*")

    def parse_command_line(self) -> ParsedCommandLine:
        """Parses the command line used to launch SSLyze.
        """
        args_command_list = self.aparser.parse_args()
        args_target_list = []

        if args_command_list.update_trust_stores:
            # Just update the trust stores and do nothing
            TrustStoresRepository.update_default()
            raise TrustStoresUpdateCompleted()

        # Handle the --targets_in command line and fill args_target_list
        if args_command_list.targets_in:
            try:  # Read targets from a file
                with open(args_command_list.targets_in) as f:
                    for target in f.readlines():
                        if target.strip():  # Ignore empty lines
                            if not target.startswith("#"):  # Ignore comment lines
                                args_target_list.append(target.strip())
            except IOError:
                raise CommandLineParsingError(f"Can't read targets from input file '{args_command_list.targets_in}'")

        for target in args_command_list.target:
            args_target_list.append(target)

        if not args_target_list:
            raise CommandLineParsingError("No targets to scan.")

        # Handle the case when no scan commands have been specified: run --regular by default
        enabled_scan_commands = [
            getattr(args_command_list, option.option)
            for option in self._get_plugin_scan_commands()
            if getattr(args_command_list, option.option)
        ]
        if not enabled_scan_commands:
            setattr(args_command_list, "regular", True)

        # Handle the --regular command line parameter as a shortcut to a bunch of commands
        if args_command_list.regular:
            setattr(args_command_list, "regular", False)
            for cmd in self.REGULAR_CMD:
                setattr(args_command_list, cmd, True)

        # Handle JSON settings
        should_print_json_to_console = False
        json_path_out: Optional[Path] = None
        if args_command_list.json_file:
            if args_command_list.json_file == "-":
                if args_command_list.quiet:
                    raise CommandLineParsingError("Cannot use --quiet with --json_out -.")
                should_print_json_to_console = True
            else:
                json_path_out = Path(args_command_list.json_file).absolute()

        # Sanity checks on the client cert options
        client_auth_creds = None
        if bool(args_command_list.cert) ^ bool(args_command_list.key):
            raise CommandLineParsingError("No private key or certificate file were given. See --cert and --key.")

        elif args_command_list.cert:
            # Private key formats
            if args_command_list.keyform == "DER":
                key_type = OpenSslFileTypeEnum.ASN1
            elif args_command_list.keyform == "PEM":
                key_type = OpenSslFileTypeEnum.PEM

            # Let's try to open the cert and key files
            try:
                client_auth_creds = ClientAuthenticationCredentials(
                    certificate_chain_path=Path(args_command_list.cert),
                    key_path=Path(args_command_list.key),
                    key_password=args_command_list.keypass,
                    key_type=key_type,
                )
            except ValueError as e:
                raise CommandLineParsingError("Invalid client authentication settings: {}.".format(e.args[0]))

        # HTTP CONNECT proxy
        http_proxy_settings = None
        if args_command_list.https_tunnel:
            try:
                http_proxy_settings = HttpProxySettings.from_url(args_command_list.https_tunnel)
            except ValueError as e:
                raise CommandLineParsingError("Invalid proxy URL for --https_tunnel: {}.".format(e.args[0]))

        # Create the server location objects for each specified servers
        good_servers: List[Tuple[ServerNetworkLocation, ServerNetworkConfiguration]] = []
        invalid_server_strings: List[InvalidServerStringError] = []
        for server_string in args_target_list:
            try:
                # Parse the string supplied via the CLI for this server
                (hostname, ip_address, port,) = CommandLineServerStringParser.parse_server_string(server_string)
            except InvalidServerStringError as e:
                # The server string is malformed
                invalid_server_strings.append(e)
                continue

            # If not port number was supplied, assume 443
            final_port = port if port else 443

            # Figure out how we're going to connect to the server
            server_location: ServerNetworkLocation
            if http_proxy_settings:
                # Connect to the server via an HTTP proxy
                # A limitation when using the CLI is that only one http_proxy_settings can be specified for all servers
<<<<<<< HEAD
                server_location = ServerNetworkLocation(
=======
                server_location = ServerNetworkLocationViaHttpProxy(
>>>>>>> 02ede714
                    hostname=hostname, port=final_port, http_proxy_settings=http_proxy_settings,
                )
            else:
                # Connect to the server directly
                if ip_address:
                    server_location = ServerNetworkLocation(hostname=hostname, port=final_port, ip_address=ip_address,)
                else:
                    # No IP address supplied - do a DNS lookup
                    try:
                        server_location = ServerNetworkLocation(hostname=hostname, port=final_port,)
                    except ServerHostnameCouldNotBeResolved:
                        invalid_server_strings.append(
                            InvalidServerStringError(
                                server_string=f"{hostname}:{final_port}",
                                error_message=f"Could not resolve hostname {hostname}",
                            )
                        )
                        continue

            # Figure out extra network config for this server
            # Opportunistic TLS
            opportunistic_tls: Optional[ProtocolWithOpportunisticTlsEnum] = None
            if args_command_list.starttls:
                if args_command_list.starttls == "auto":
                    # Special value to auto-derive the protocol from the port number
                    opportunistic_tls = ProtocolWithOpportunisticTlsEnum.from_default_port(final_port)
                elif args_command_list.starttls in _STARTTLS_PROTOCOL_DICT:
                    opportunistic_tls = _STARTTLS_PROTOCOL_DICT[args_command_list.starttls]
                else:
                    raise CommandLineParsingError(
                        f"StartTLS should be one of: auto, {', '.join(_STARTTLS_PROTOCOL_DICT.keys())}."
                    )

            try:
                sni_hostname = args_command_list.sni if args_command_list.sni else hostname
                network_config = ServerNetworkConfiguration(
                    tls_opportunistic_encryption=opportunistic_tls,
                    tls_server_name_indication=sni_hostname,
                    tls_client_auth_credentials=client_auth_creds,
                    xmpp_to_hostname=args_command_list.xmpp_to,
                )
                good_servers.append((server_location, network_config))
            except InvalidServerNetworkConfigurationError as e:
                raise CommandLineParsingError(e.args[0])

        # Figure out global network settings
        concurrent_server_scans_limit = None
        per_server_concurrent_connections_limit = None
        if args_command_list.https_tunnel:
            # All the connections will go through a single proxy; only scan one server at a time to not DOS the proxy
            concurrent_server_scans_limit = 1
        if args_command_list.slow_connection:
            # Go easy on the servers; only open 2 concurrent connections against each server
            per_server_concurrent_connections_limit = 2

        # Figure out the scan commands that are enabled
        scan_commands: Set[ScanCommand] = set()
        scan_commands_extra_arguments_dict: Dict[ScanCommand, plugin_base.ScanCommandExtraArgument] = {}
        for scan_command in ScanCommandsRepository.get_all_scan_commands():
            cli_connector_cls = ScanCommandsRepository.get_implementation_cls(scan_command).cli_connector_cls
            (is_scan_cmd_enabled, extra_args,) = cli_connector_cls.find_cli_options_in_command_line(
                args_command_list.__dict__
            )
            if is_scan_cmd_enabled:
                scan_commands.add(scan_command)
                if extra_args:
                    scan_commands_extra_arguments_dict[scan_command] = extra_args
        scan_commands_extra_arguments = ScanCommandsExtraArguments(**scan_commands_extra_arguments_dict)  # type: ignore

        return ParsedCommandLine(
            invalid_servers=invalid_server_strings,
            servers_to_scans=good_servers,
            scan_commands=scan_commands,
            scan_commands_extra_arguments=scan_commands_extra_arguments,
            should_print_json_to_console=should_print_json_to_console,
            json_path_out=json_path_out,
            should_disable_console_output=args_command_list.quiet or args_command_list.json_file == "-",
            concurrent_server_scans_limit=concurrent_server_scans_limit,
            per_server_concurrent_connections_limit=per_server_concurrent_connections_limit,
        )

    def _add_default_options(self) -> None:
        """Add default command line options to the parser.
        """
        # Updating the trust stores
        trust_stores_group = self.aparser.add_argument_group("Trust stores options")
        trust_stores_group.add_argument(
            "--update_trust_stores",
            help="Update the default trust stores used by SSLyze. The latest stores will be "
            "downloaded from https://github.com/nabla-c0d3/trust_stores_observatory. This option "
            "is meant to be used separately, and will silence any other command line option "
            "supplied to SSLyze.",
            dest="update_trust_stores",
            action="store_true",
        )

        # Client certificate options
        client_certificate_group = self.aparser.add_argument_group("Client certificate options")
        client_certificate_group.add_argument(
            "--cert",
            metavar="CERTIFICATE_FILE",
            help="Client certificate chain filename. The certificates must be in PEM format and "
            "must be sorted starting with the subject's client certificate, followed by "
            "intermediate CA certificates if applicable.",
            dest="cert",
        )
        client_certificate_group.add_argument(
            "--key", metavar="KEY_FILE", help="Client private key filename.", dest="key"
        )
        client_certificate_group.add_argument(
            "--keyform",
            metavar="KEY_FORMAT",
            choices=["DER", "PEM"],
            help="Client private key format. DER or PEM " "(default).",
            dest="keyform",
            default="PEM",
        )
        client_certificate_group.add_argument(
            "--pass", metavar="PASSPHRASE", help="Client private key passphrase.", dest="keypass", default="",
        )

        # Input / output
        input_and_output_group = self.aparser.add_argument_group("Input and output options")
        # JSON output
        input_and_output_group.add_argument(
            "--json_out",
            metavar="JSON_FILE",
            help="Write the scan results as a JSON document to the file JSON_FILE. If JSON_FILE "
            "is set to '-', the JSON output will instead be printed to stdout. The resulting "
            "JSON file is a serialized version of the ScanResult objects described in SSLyze's "
            "Python API: the nodes and attributes will be the same. "
            "See https://nabla-c0d3.github.io/sslyze/documentation/available-scan-commands.html "
            "for more details.",
            dest="json_file",
            default=None,
        )
        # Read targets from input file
        input_and_output_group.add_argument(
            "--targets_in",
            metavar="TARGET_FILE",
            help="Read the list of targets to scan from the file TARGET_FILE. It should contain "
            "one host:port per line.",
            dest="targets_in",
            default=None,
        )
        # No text output
        input_and_output_group.add_argument(
            "--quiet",
            action="store_true",
            dest="quiet",
            help="Do not output anything to stdout; useful when using --json_out.",
        )

        # Connectivity option group
        connectivity_group = self.aparser.add_argument_group("Contectivity options")
        # Connection speed
        connectivity_group.add_argument(
            "--slow_connection",
            help="Greatly reduce the number of concurrent connections initiated by SSLyze. This "
            "will make the scans slower but more reliable if the connection between your host and "
            "the server is slow, or if the server cannot handle many concurrent connections. "
            "Enable this option if you are getting a lot of timeouts or errors.",
            action="store_true",
            dest="slow_connection",
        )
        # HTTP CONNECT Proxy
        connectivity_group.add_argument(
            "--https_tunnel",
            metavar="PROXY_SETTINGS",
            help="Tunnel all traffic to the target server(s) through an HTTP CONNECT proxy. "
            "HTTP_TUNNEL should be the proxy's URL: 'http://USER:PW@HOST:PORT/'. For proxies "
            "requiring authentication, only Basic Authentication is supported.",
            dest="https_tunnel",
            default=None,
        )
        # STARTTLS
        connectivity_group.add_argument(
            "--starttls",
            metavar="PROTOCOL",
            help="Perform a StartTLS handshake when connecting to the target server(s). "
            f"StartTLS should be one of: auto, {', '.join(_STARTTLS_PROTOCOL_DICT.keys())}. The "
            "'auto' option will cause SSLyze to deduce the protocol (ftp, imap, etc.) from the "
            "supplied port number, for each target servers.",
            dest="starttls",
            default=None,
        )
        connectivity_group.add_argument(
            "--xmpp_to",
            metavar="HOSTNAME",
            help="Optional setting for STARTTLS XMPP. XMPP_TO should be the hostname to be put in "
            "the 'to' attribute of the XMPP stream. Default is the server's hostname.",
            dest="xmpp_to",
            default=None,
        )
        # Server Name Indication
        connectivity_group.add_argument(
            "--sni",
            metavar="SERVER_NAME_INDICATION",
            help="Use Server Name Indication to specify the hostname to connect to. Will only "
            "affect TLS 1.0+ connections.",
            dest="sni",
            default=None,
        )

    @staticmethod
    def _get_plugin_scan_commands() -> List[OptParseCliOption]:
        """Retrieve the list of command line options implemented by the plugins currently available.
        """
        scan_commands_options = []
        for scan_command in ScanCommandsRepository.get_all_scan_commands():
            cli_connector_cls = ScanCommandsRepository.get_implementation_cls(scan_command).cli_connector_cls
            scan_commands_options.extend(cli_connector_cls.get_cli_options())
        return scan_commands_options<|MERGE_RESOLUTION|>--- conflicted
+++ resolved
@@ -227,11 +227,7 @@
             if http_proxy_settings:
                 # Connect to the server via an HTTP proxy
                 # A limitation when using the CLI is that only one http_proxy_settings can be specified for all servers
-<<<<<<< HEAD
                 server_location = ServerNetworkLocation(
-=======
-                server_location = ServerNetworkLocationViaHttpProxy(
->>>>>>> 02ede714
                     hostname=hostname, port=final_port, http_proxy_settings=http_proxy_settings,
                 )
             else:
